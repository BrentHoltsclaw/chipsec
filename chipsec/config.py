--- conflicted
+++ resolved
@@ -1,746 +1,528 @@
-# CHIPSEC: Platform Security Assessment Framework
-# Copyright (c) 2023, Intel Corporation
-#
-# This program is free software; you can redistribute it and/or
-# modify it under the terms of the GNU General Public License
-# as published by the Free Software Foundation; Version 2.
-#
-# This program is distributed in the hope that it will be useful,
-# but WITHOUT ANY WARRANTY; without even the implied warranty of
-# MERCHANTABILITY or FITNESS FOR A PARTICULAR PURPOSE.  See the
-# GNU General Public License for more details.
-#
-# You should have received a copy of the GNU General Public License
-# along with this program; if not, write to the Free Software
-# Foundation, Inc., 51 Franklin Street, Fifth Floor, Boston, MA  02110-1301, USA.
-#
-# Contact information:
-# chipsec@intel.com
-#
-
-from collections import namedtuple
-from fnmatch import fnmatch
-import importlib
-import re
-import os
-import xml.etree.ElementTree as ET
-from chipsec.library.defines import is_hex
-from chipsec.library.exceptions import CSConfigError, DeviceNotFoundError
-from chipsec.library.file import get_main_dir
-from chipsec.library.logger import logger
-from chipsec.library.register import ObjList
-from chipsec.parsers import Stage
-from chipsec.parsers import stage_info, config_data
-from chipsec.cfg.parsers.ip.pci_device import PCIConfig
-
-
-scope_name = namedtuple('scope_name', ['vid', 'parent', 'name', 'fields'])
-# Python 3.6 namedtuple does not accept defaults
-scope_name.__new__.__defaults__ = (None,) * 4
-
-CHIPSET_ID_UNKNOWN = 0
-
-CHIPSET_CODE_UNKNOWN = ''
-
-PROC_FAMILY = {}
-
-PCH_CODE_PREFIX = 'PCH_'
-
-
-class Cfg:
-    def __init__(self):
-        self.logger = logger()
-        self.parent_keys = ['CONFIG_PCI_RAW', 'CONFIG_PCI', 'MEMORY_RANGES', 'MM_MSGBUS', 'MSGBUS', 'IO', 'MSR', 'MMIO_BARS', 'IO_BARS']
-        self.child_keys = ['IMA_REGISTERS', 'REGISTERS', 'CONTROLS', 'LOCKS', 'LOCKEDBY']
-        for key in self.parent_keys + self.child_keys:
-            setattr(self, key, {})
-        self.XML_CONFIG_LOADED = False
-
-        self.proc_dictionary = {}
-        self.proc_codes = set()
-        self.pch_dictionary = {}
-        self.pch_codes = set()
-        self.device_dictionary = {}
-        self.device_codes = set()
-        self.platform_xml_files = {}
-        self.load_list = []
-        self.load_extra = []
-        self.scope = {None: ''}
-        self.parsers = []
-
-        self.detection_dictionary = {}
-
-        # Initialize CPU and PCH artifacts
-        self.vid = 0xFFFF
-        self.did = 0xFFFF
-        self.rid = 0xFF
-        self.code = CHIPSET_CODE_UNKNOWN
-        self.longname = 'Unrecognized Platform'
-        self.cpuid = 0xFFFFF
-        self.pch_vid = 0xFFFF
-        self.pch_did = 0xFFFF
-        self.pch_rid = 0xFF
-        self.pch_code = CHIPSET_CODE_UNKNOWN
-        self.pch_longname = 'Unrecognized PCH'
-        self.req_pch = False
-
-    ###
-    # Private functions
-    ###
-    def _get_vid_from_filename(self, fname):
-        search_string = re.compile(r'cfg.[0-9a-fA-F]+')
-        match = search_string.search(fname)
-        vid = match.group(0)[4:]
-        return vid
-
-    def _make_hex_key_str(self, int_val):
-        str_val = f'{int_val:04X}'
-        return str_val
-    
-    def _create_vid(self, vid_str):
-        key_list = self.parent_keys + self.child_keys
-        skip_keys = ['LOCKS']
-        if vid_str not in self.CONFIG_PCI:
-            for key in key_list:
-                if key in skip_keys:
-                    continue
-                mdict = getattr(self, key)
-                mdict[vid_str] = {}
-
-    ###
-    # PCI device tree enumeration
-    ###
-    def set_pci_data(self, enum_devices):
-        if not hasattr(self, 'CONFIG_PCI_RAW'):
-            setattr(self, 'CONFIG_PCI_RAW', {})
-        for b, d, f, vid, did, rid in enum_devices:
-            vid_str = self._make_hex_key_str(vid)
-            did_str = self._make_hex_key_str(did)
-            pci_data = {
-                'bus': [b],
-                'dev': d,
-                'fun': f,
-                'vid': vid,
-                'did': did,
-                'rid': rid}
-            if vid_str not in self.CONFIG_PCI_RAW:
-                self._create_vid(vid_str)
-            if did_str not in self.CONFIG_PCI_RAW[vid_str]:
-                pci_obj = PCIConfig(pci_data)
-                self.CONFIG_PCI_RAW[vid_str][did_str] = pci_obj
-                continue
-            self.CONFIG_PCI_RAW[vid_str][did_str].add_obj(pci_data)
-
-    ###
-    # CPU topology info
-    ###
-    def set_topology(self, topology):
-        if not hasattr(self, 'CPU'):
-            setattr(self, 'CPU', {})
-        self.CPU.update(topology)
-        self.logger.log_hal(f'Added topology to self.CPU\n{self.CPU}')
-
-    ###
-    # Platform detection functions
-    ###
-    def get_chipset_code(self):
-        return self.code
-
-    def get_pch_code(self):
-        return self.pch_code
-
-    def is_pch_req(self):
-        return self.req_pch
-
-    def print_platform_info(self):
-        self.logger.log(f'Platform: {self.longname}')
-        self.logger.log(f'\tCPUID: {self.cpuid:X}')
-        self.logger.log(f'\tVID: {self.vid:04X}')
-        self.logger.log(f'\tDID: {self.did:04X}')
-        self.logger.log(f'\tRID: {self.rid:02X}')
-
-    def print_pch_info(self):
-        self.logger.log(f'Platform: {self.pch_longname}')
-        self.logger.log(f'\tVID: {self.pch_vid:04X}')
-        self.logger.log(f'\tDID: {self.pch_did:04X}')
-        self.logger.log(f'\tRID: {self.pch_rid:02X}')
-
-    def print_supported_chipsets(self):
-        fmtStr = ' {:4} | {:4} | {:14} | {:6} | {:40}'
-        self.logger.log('\nSupported platforms:\n')
-        self.logger.log(fmtStr.format('VID', 'DID', 'Name', 'Code', 'Long Name'))
-        self.logger.log('-' * 85)
-        for _vid in sorted(self.proc_dictionary):
-            for _did in sorted(self.proc_dictionary[_vid]):
-                for item in self.proc_dictionary[_vid][_did]:
-                    self.logger.log(fmtStr.format(_vid, _did, item['name'], item['code'].lower(), item['longname'][:40]))
-
-    ###
-    # Private config functions
-    ###
-    def _get_stage_parsers(self, stage):
-        handlers = {}
-        for parser in self.parsers:
-            if parser.get_stage() != stage:
-                continue
-            if parser.parser_name() in handlers:
-                raise CSConfigError(f'Tag handlers already contain handlers for parser {parser.parser_name()}')
-            handlers.update({parser.parser_name(): parser.get_metadata()})
-        return handlers
-
-    def _update_supported_platforms(self, conf_data, data):
-        if not data:
-            return
-        if data.family and data.proc_code:
-            fam = data.family.lower()
-            if fam not in PROC_FAMILY:
-                PROC_FAMILY[fam] = []
-            PROC_FAMILY[fam].append(data.proc_code)
-        if data.proc_code:
-            dest = self.proc_dictionary
-            self.proc_codes.add(data.proc_code)
-            if data.proc_code not in self.platform_xml_files:
-                self.platform_xml_files[data.proc_code] = []
-            self.platform_xml_files[data.proc_code].append(conf_data)
-        elif data.pch_code:
-            dest = self.pch_dictionary
-            self.pch_codes.add(data.pch_code)
-            if data.pch_code not in self.platform_xml_files:
-                self.platform_xml_files[data.pch_code] = []
-            self.platform_xml_files[data.pch_code].append(conf_data)
-        else:
-            dest = self.device_dictionary
-            if 'devices' not in self.platform_xml_files:
-                self.platform_xml_files['devices'] = []
-            self.platform_xml_files['devices'].append(conf_data)
-        if data.vid_str not in dest:
-            dest[data.vid_str] = {}
-        for sku in data.sku_list:
-            did_list = [sku['did']] if type(sku['did']) is int else sku['did']
-            for did in did_list:
-                did_str = self._make_hex_key_str(did)
-                if did_str not in dest[data.vid_str]:
-                    dest[data.vid_str][did_str] = []
-                sku['req_pch'] = data.req_pch
-                sku['detect'] = data.detect_vals
-                dest[data.vid_str][did_str].append(sku)
-
-    def _find_possible_skus_from_detection_value(self, dict_ref, detect_val):
-        possible_skus = {}
-        if detect_val:
-            for vid in self.vid_set:
-                for did in dict_ref[vid]:
-                    for sku in dict_ref[vid][did]:
-                        if 'detect' in sku:
-                            if detect_val in sku['detect']:
-                                if vid not in possible_skus:
-                                    possible_skus[vid] = {}
-                                if did not in possible_skus[vid]:
-                                    possible_skus[vid][did] = []
-                                possible_skus[vid][did].append(sku)
-        else:
-            possible_skus = dict_ref
-        return possible_skus
-
-    def _find_sku_from_code(self, dict_ref, code):
-        if code:
-            for vid in self.vid_set:
-                for did in dict_ref[vid]:
-                    for sku in dict_ref[vid][did]:
-                        if code.upper() == sku['code']:
-                            return sku
-        return None
-
-    def _find_sku_from_pci_raw(self, dict_ref):
-        for vid in self.vid_set:
-            try:
-                did_set = set(dict_ref[vid].keys()).intersection(set(self.CONFIG_PCI_RAW[vid].keys()))
-            except KeyError:
-                did_set = []
-            for did in did_set:
-                for sku in dict_ref[vid][did]:
-                    return sku
-        return None
-
-    def create_unknown_sku(self):
-        dev000 = self.get_dev_from_bdf_000()
-        return {'did': [dev000['did']], 'name': 'Unknown', 'code': 'UNKN', 'longname': 'Unknown Platform', 'vid': dev000['vid'], 'req_pch': None, 'detect': []}
-
-    def _find_sku_data(self, dict_ref, code, detect_val=None):
-        try:
-            self.vid_set = set(dict_ref.keys()).intersection(set(self.CONFIG_PCI_RAW.keys()))
-        except KeyError:
-            return self.create_unknown_sku()
-
-        possible_skus = self._find_possible_skus_from_detection_value(dict_ref, detect_val)
-        sku = self._find_sku_from_code(dict_ref, code)
-        if sku:
-            return sku
-
-        sku = self._find_sku_from_pci_raw(possible_skus)
-        if sku:
-            return sku
-
-        # Find SKU based on DID only
-        sku = self._find_sku_from_pci_raw(dict_ref)
-        if sku:
-            return sku
-
-        if possible_skus and detect_val:
-            if len(possible_skus) > 1:
-                self.logger.log_warning('Multiple SKUs found for detection value, using first in the list')
-            sku = possible_skus.popitem()[1].popitem()[1].pop()
-            sku['longname'] = f"{sku['code']} Generic"
-            return sku
-        return None
-
-    def _find_did(self, sku):
-        vid_str = self._make_hex_key_str(sku['vid'])
-        if 'did' in sku and type(sku['did']) is int:
-            return sku['did']
-        else:
-            for did in sku['did']:
-                did_str = self._make_hex_key_str(did)
-                if did_str in self.CONFIG_PCI_RAW[vid_str]:
-                    return did
-        self.logger.log_warning('Enumerated Platform PCI DID not found in XML Configs. System info may not be 100% accurate.')
-        return 0xFFFF
-
-    def _get_config_iter(self, fxml):
-        tree = ET.parse(fxml.xml_file)
-        root = tree.getroot()
-        return root.iter('configuration')
-    
-    def _get_sec_parser_name(self, root, stage):
-        if 'custom_parser' in root.attrib:
-            return root.attrib['custom_parser']
-        for parser in self.parsers:
-            if parser.get_stage() == stage:
-                return parser.parser_name()
-
-    def _load_sec_configs(self, load_list, stage):
-        stage_str = 'core' if stage == Stage.CORE_SUPPORT else 'custom'
-        cfg_handlers = self._get_stage_parsers(stage)
-        if not load_list or not cfg_handlers:
-            return
-        for fxml in load_list:
-            self.logger.log_debug(f'[*] Loading {stage_str} config data: [{fxml.dev_name}] - {fxml.xml_file}')
-            if not os.path.isfile(fxml.xml_file):
-                self.logger.log_debug(f'[-] File not found: {fxml.xml_file}')
-                continue
-            for config_root in self._get_config_iter(fxml):
-                parser_name = self._get_sec_parser_name(config_root, stage)
-                tag_handlers = cfg_handlers[parser_name] if parser_name in cfg_handlers else []
-                for tag in tag_handlers:
-                    self.logger.log_debug(f'[*] Loading {tag} data...')
-                    for node in config_root.iter(tag):
-                        tag_handlers[tag](node, fxml)
-
-    ###
-    # Config loading functions
-    ###
-    def load_parsers(self):
-        parser_path = os.path.join(get_main_dir(), 'chipsec', 'cfg', 'parsers')
-        if not os.path.isdir(parser_path):
-            raise CSConfigError(f'Unable to locate configuration parsers: {parser_path}')
-        parser_files = [f for f in sorted(os.listdir(parser_path))
-                        if fnmatch(f, '*.py') and not fnmatch(f, '__init__.py')]
-        for parser in parser_files:
-            parser_name = '.'.join(['chipsec', 'cfg', 'parsers', os.path.splitext(parser)[0]])
-            self.logger.log_debug(f'[*] Importing parser: {parser_name}')
-            try:
-                module = importlib.import_module(parser_name)
-            except Exception as err:
-                self.logger.log_debug(f'[*] Failed to import {parser_name}')
-                self.logger.log_debug(err)
-                continue
-            if not hasattr(module, 'parsers'):
-                self.logger.log_debug(f'[*] Missing parsers variable: {parser}')
-                continue
-            for obj in module.parsers:
-                try:
-                    parser_obj = obj(self)
-                except Exception:
-                    self.logger.log_debug(f'[*] Failed to create object: {parser}')
-                    continue
-                parser_obj.startup()
-                self.parsers.append(parser_obj)
-
-    def add_extra_configs(self, path, filename=None, loadnow=False):
-        config_path = os.path.join(get_main_dir(), 'chipsec', 'cfg', path)
-        if os.path.isdir(config_path) and filename is None:
-            self.load_extra = [config_data(None, None, os.path.join(config_path, f), None, None) for f in sorted(os.listdir(config_path))
-                               if fnmatch(f, '*.xml')]
-        elif os.path.isdir(config_path) and filename:
-            self.load_extra = [config_data(None, None, os.path.join(config_path, f), None, None) for f in sorted(os.listdir(config_path))
-                               if fnmatch(f, '*.xml') and fnmatch(f, filename)]
-        else:
-            raise CSConfigError(f'Unable to locate configuration file(s): {config_path}')
-        if loadnow and self.load_extra:
-            self._load_sec_configs(self.load_extra, Stage.EXTRA)
-
-    def load_platform_info(self):
-        info_handlers = self._get_stage_parsers(Stage.GET_INFO)
-        tag_handlers = info_handlers['PlatformInfo']
-        cfg_path = os.path.join(get_main_dir(), 'chipsec', 'cfg')
-
-        # Locate all root configuration files
-        cfg_files = []
-        cfg_vids = [f.name for f in os.scandir(cfg_path) if f.is_dir() and is_hex(f.name)]
-        for vid_str in cfg_vids:
-            root_path = os.path.join(cfg_path, vid_str)
-            cfg_files.extend([config_data(vid_str, None, f.path, None, None)
-                             for f in sorted(os.scandir(root_path), key=lambda x: x.name)
-                             if fnmatch(f.name, '*.xml')])
-
-        # Process platform info data and generate lookup tables
-        for fxml in cfg_files:
-            self.logger.log_debug(f'[*] Processing platform config information: {fxml.xml_file}')
-            for config_root in self._get_config_iter(fxml):
-                stage_data = stage_info(fxml.vid_str, config_root)
-                for tag in tag_handlers:
-                    for node in config_root.iter(tag):
-                        data = tag_handlers[tag](node, stage_data)
-                        if not data:
-                            continue
-                        self._update_supported_platforms(fxml, data)
-
-        # Create platform global data
-        for cc in self.proc_codes:
-            globals()[f'CHIPSET_CODE_{cc.upper()}'] = cc.upper()
-        for pc in self.pch_codes:
-            globals()[f'PCH_CODE_{pc[4:].upper()}'] = pc.upper()
-
-    def get_dev_from_bdf_000(self):
-        for vid in self.CONFIG_PCI_RAW:
-            for did in self.CONFIG_PCI_RAW[vid]:
-                if 0 in self.CONFIG_PCI_RAW[vid][did]['bus'] and self.CONFIG_PCI_RAW[vid][did]['dev'] == 0 and self.CONFIG_PCI_RAW[vid][did]['fun'] == 0:
-                    return self.CONFIG_PCI_RAW[vid][did]
-        return {'vid': 0xFFFF, 'did': 0xFFFF, 'rid': 0xFF}
-
-    def platform_detection(self, proc_code, pch_code, cpuid):
-        # Detect processor files
-        self.cpuid = cpuid
-        sku = self._find_sku_data(self.proc_dictionary, proc_code, cpuid)
-        if sku:
-            self.vid = sku['vid']
-            self.did = self._find_did(sku)
-            if self.did == 0xFFFF:
-                self.did = self.get_dev_from_bdf_000()['did']
-            self.code = sku['code']
-            if not proc_code:
-                vid_str = self._make_hex_key_str(self.vid)
-                did_str = self._make_hex_key_str(self.did)
-                self.rid = self.CONFIG_PCI_RAW[vid_str][did_str].get_rid(0, 0, 0)
-            else:
-                raise CSConfigError('There is already a CPU detected, are you adding a new config?')
-            self.longname = sku['longname']
-            self.req_pch = sku['req_pch']
-        else:
-            dev000 = self.get_dev_from_bdf_000()
-            self.vid = dev000['vid']
-            self.did = dev000['did']
-            self.rid = dev000['rid']
-
-        # Detect PCH files
-        sku = self._find_sku_data(self.pch_dictionary, pch_code)
-        if sku:
-            self.pch_vid = sku['vid']
-            self.pch_did = self._find_did(sku)
-            self.pch_code = sku['code']
-            if not pch_code:
-                vid_str = self._make_hex_key_str(self.pch_vid)
-                did_str = self._make_hex_key_str(self.pch_did)
-                for cfg_data in self.CONFIG_PCI_RAW[vid_str][did_str]:
-                    if 0x31 == cfg_data['dev'] and 0x0 == cfg_data['fun']:
-                        self.rid = cfg_data['rid']
-            else:
-                raise CSConfigError('There is already a PCH detected, are you adding a new config?')
-            self.pch_longname = sku['longname']
-
-        # Create XML file load list
-        if self.code:
-            self.load_list.extend(self.platform_xml_files[self.code])
-        if self.pch_code:
-            self.load_list.extend(self.platform_xml_files[self.pch_code])
-        if 'devices' in self.platform_xml_files:
-            self.load_list.extend(self.platform_xml_files['devices'])
-
-    def load_platform_config(self):
-        sec_load_list = []
-        cfg_handlers = self._get_stage_parsers(Stage.DEVICE_CFG)
-        tag_handlers = cfg_handlers['DevConfig']
-        for fxml in self.load_list:
-            self.logger.log_debug(f'[*] Loading primary config data: {fxml.xml_file}')
-            for config_root in self._get_config_iter(fxml):
-                for tag in tag_handlers:
-                    self.logger.log_debug(f'[*] Collecting {tag} configuration data...')
-                    for node in config_root.iter(tag):
-                        sec_load_list.extend(tag_handlers[tag](node, fxml))
-        self._load_sec_configs(sec_load_list, Stage.CORE_SUPPORT)
-        self._load_sec_configs(sec_load_list, Stage.CUST_SUPPORT)
-        if self.load_extra:
-            self._load_sec_configs(self.load_extra, Stage.EXTRA)
-
-    ###
-    # Scoping Functions
-    ###
-    def set_scope(self, scope):
-        self.scope.update(scope)
-
-    def get_scope(self, name):
-        if '.' in name:
-            return ''
-        elif name in self.scope:
-            return self.scope[name]
-        else:
-            return self.scope[None]
-
-    def clear_scope(self):
-        self.scope = {None: ''}
-
-    def convert_internal_scope(self, scope, name):
-        if scope:
-            sname = scope + '.' + name
-        else:
-            sname = name
-        return scope_name(*(sname.split('.', 3)))
-
-<<<<<<< HEAD
-
-    ###
-    # Control Functions
-    ###
-
-    def get_control_def(self, control_name):
-        return self.CONTROLS[control_name]
-
-    def is_control_defined(self, control_name):
-        return True if control_name in self.CONTROLS else False
-
-    def get_control_obj(self, control_name, instance=None):
-        controls = ObjList()
-        if control_name in self.CONTROLS.keys():
-            if instance is not None and 'obj' in self.CONTROLS[control_name].keys():
-                return self.CONTROLS[control_name]['obj'][instance]
-            controls.extend(self.CONTROLS[control_name]['obj'])
-        return controls
-    
-
-    ###
-    # Register Functions
-    ###
-    def get_register_def(self, reg_name):
-        scope = self.get_scope(reg_name)
-        vid, dev_name, register, _ = self.convert_internal_scope(scope, reg_name)
-        reg_def = self.REGISTERS[vid][dev_name][register]
-        if reg_def['type'] in ['pcicfg', 'mmcfg']:
-            dev = self.CONFIG_PCI[vid][dev_name]
-            reg_def['bus'] = dev['bus']
-            reg_def['dev'] = dev['dev']
-            reg_def['fun'] = dev['fun']
-        elif reg_def['type'] == 'memory':
-            dev = self.MEMORY_RANGES[vid][dev_name]
-            reg_def['address'] = dev['address']
-            reg_def['access'] = dev['access']
-        elif reg_def['type'] == 'mm_msgbus':
-            dev = self.MM_MSGBUS[vid][dev_name]
-            reg_def['port'] = dev['port']
-        elif reg_def['type'] == 'indirect':
-            dev = self.IMA_REGISTERS[vid][dev_name]
-            if ('base' in dev):
-                reg_def['base'] = dev['base']
-            else:
-                reg_def['base'] = '0'
-            if (dev['index'] in self.REGISTERS[vid][dev_name]):
-                reg_def['index'] = dev['index']
-            else:
-                logger().log_error(f"Index register {dev['index']} not found")
-            if (dev['data'] in self.REGISTERS[vid][dev_name]):
-                reg_def['data'] = dev['data']
-            else:
-                logger().log_error(f"Data register {dev['data']} not found")
-        return reg_def
-
-    def get_register_obj(self, reg_name, instance=None):
-        reg_def = ObjList()
-        scope = self.get_scope(reg_name)
-        vid, dev_name, register, _ = self.convert_internal_scope(scope, reg_name)
-        if vid in self.REGISTERS and dev_name in self.REGISTERS[vid] and register in self.REGISTERS[vid][dev_name]:
-            reg_def.extend(self.REGISTERS[vid][dev_name][register]['obj'])
-        for reg_obj in reg_def:
-            if reg_obj.instance == instance:
-                return reg_obj
-        if instance is not None:
-            return ObjList()
-        else:
-            return reg_def
-
-    def get_mmio_def(self, bar_name):
-        ret = None
-        scope = self.get_scope(bar_name)
-        vid, device, bar, _ = self.convert_internal_scope(scope, bar_name)
-        if vid in self.MMIO_BARS and device in self.MMIO_BARS[vid]:
-            if bar in self.MMIO_BARS[vid][device]:
-                ret = self.MMIO_BARS[vid][device][bar]
-        return ret
-
-
-
-
-    def get_device_bus(self, dev_name):
-        scope = self.get_scope(dev_name)
-        vid, device, _, _ = self.convert_internal_scope(scope, dev_name)
-        if vid in self.CONFIG_PCI and device in self.CONFIG_PCI[vid]:
-            return self.CONFIG_PCI[vid][device]['bus']
-        else:
-            return None
-
-    def is_register_defined(self, reg_name):
-        scope = self.get_scope(reg_name)
-        vid, device, register, _ = self.convert_internal_scope(scope, reg_name)
-        try:
-            return (self.REGISTERS[vid][device].get(register, None) is not None)
-        except KeyError:
-            return False
-
-    def is_device_defined(self, dev_name):
-        scope = self.get_scope(dev_name)
-        vid, device, _, _ = self.convert_internal_scope(scope, dev_name)
-        if self.CONFIG_PCI[vid].get(device, None) is None:
-            return False
-        else:
-            return True
-
-    def get_device_BDF(self, device_name):
-        scope = self.get_scope(device_name)
-        vid, device, _, _ = self.convert_internal_scope(scope, device_name)
-        try:
-            device = self.CONFIG_PCI[vid][device]
-        except KeyError:
-            device = None
-        if device is None or device == {}:
-            raise DeviceNotFoundError(f'DeviceNotFound: {device_name}')
-        b = device['bus']
-        d = device['dev']
-        f = device['fun']
-        return (b, d, f)
-
-    def register_has_field(self, reg_name, field_name):
-        scope = self.get_scope(reg_name)
-        vid, device, register, _ = self.convert_internal_scope(scope, reg_name)
-        try:
-            reg_def = self.REGISTERS[vid][device][register]
-        except KeyError:
-            return False
-        if 'FIELDS' not in reg_def:
-            return False
-        return (field_name in reg_def['FIELDS'])
-
-    def get_REGISTERS_match(self, name):
-        vid, device, register, field = self.convert_internal_scope('', name)
-        ret = []
-        if vid is None or vid == '*':
-            vid = self.REGISTERS.keys()
-        else:
-            vid = [vid]
-        for v in vid:
-            if v in self.REGISTERS:
-                if device is None or device == '*':
-                    dev = self.REGISTERS[v].keys()
-                else:
-                    dev = [device]
-                for d in dev:
-                    if d in self.REGISTERS[v]:
-                        if register is None or register == '*':
-                            reg = self.REGISTERS[v][d].keys()
-                        else:
-                            reg = [register]
-                        for r in reg:
-                            if r in self.REGISTERS[v][d]:
-                                if field is None or field == '*':
-                                    fld = self.REGISTERS[v][d][r]['FIELDS'].keys()
-                                else:
-                                    if field in self.REGISTERS[v][d][r]['FIELDS']:
-                                        fld = [field]
-                                    else:
-                                        fld = []
-                                for f in fld:
-                                    ret.append(f'{v}.{d}.{r}.{f}')
-        return ret
-
-    def get_MMIO_match(self, name):
-        vid, device, inbar, _ = self.convert_internal_scope('', name)
-        ret = []
-        if vid is None or vid == '*':
-            vid = self.REGISTERS.keys()
-        else:
-            vid = [vid]
-        for v in vid:
-            if v in self.MMIO_BARS:
-                if device is None or device == '*':
-                    dev = self.MMIO_BARS[v].keys()
-                else:
-                    dev = [device]
-                for d in dev:
-                    if d in self.MMIO_BARS[v]:
-                        if inbar is None or inbar == '*':
-                            bar = self.MMIO_BARS[v][d]
-                        else:
-                            bar = [inbar]
-                        for b in bar:
-                            if b in self.MMIO_BARS[v][d]:
-                                ret.append(f'{v}.{d}.{b}')
-        return ret
-
-    ###
-    # Locks functions
-    ###
-    def get_lock_list(self):
-        return self.LOCKS.keys()
-
-    def is_lock_defined(self, lock_name):
-        return lock_name in self.LOCKS.keys()
-
-    def get_locked_value(self, lock_name):
-        logger().log_debug(f'Retrieve value for lock {lock_name}')
-        return self.LOCKS[lock_name]['value']
-
-    def get_lock_desc(self, lock_name):
-        return self.LOCKS[lock_name]['desc']
-
-    def get_lock_type(self, lock_name):
-        if 'type' in self.LOCKS[lock_name]:
-            mtype = self.LOCKS[lock_name]['type']
-        else:
-            mtype = 'RW/L'
-        return mtype
-
-    def get_lockedby(self, lock_name):
-        vid, _, _, _ = self.convert_internal_scope('', lock_name)
-        if lock_name in self.LOCKEDBY[vid]:
-            return self.LOCKEDBY[vid][lock_name]
-        else:
-            return None
-=======
-    # TODO: Review for correctness compared to chipsec/library/control.py:get_list_by_name()
-    # def get_control_obj(self, control_name, instance=None):
-    #     controls = ObjList()
-    #     if control_name in self.CONTROLS.keys():
-    #         if instance is not None and 'obj' in self.CONTROLS[control_name].keys():
-    #             return self.CONTROLS[control_name]['obj'][instance]
-    #         controls.extend(self.CONTROLS[control_name]['obj'])
-    #     return controls
-    
-    # TODO: Review for correctness compared to chipsec/library/register.py:has_field()
-    # def register_has_field(self, reg_name, field_name):
-    #     scope = self.get_scope(reg_name)
-    #     vid, device, register, _ = self.convert_internal_scope(scope, reg_name)
-    #     try:
-    #         reg_def = self.REGISTERS[vid][device][register]
-    #     except KeyError:
-    #         return False
-    #     if 'FIELDS' not in reg_def:
-    #         return False
-    #     return (field_name in reg_def['FIELDS'])
->>>>>>> 41aa9daa
+# CHIPSEC: Platform Security Assessment Framework
+# Copyright (c) 2023, Intel Corporation
+#
+# This program is free software; you can redistribute it and/or
+# modify it under the terms of the GNU General Public License
+# as published by the Free Software Foundation; Version 2.
+#
+# This program is distributed in the hope that it will be useful,
+# but WITHOUT ANY WARRANTY; without even the implied warranty of
+# MERCHANTABILITY or FITNESS FOR A PARTICULAR PURPOSE.  See the
+# GNU General Public License for more details.
+#
+# You should have received a copy of the GNU General Public License
+# along with this program; if not, write to the Free Software
+# Foundation, Inc., 51 Franklin Street, Fifth Floor, Boston, MA  02110-1301, USA.
+#
+# Contact information:
+# chipsec@intel.com
+#
+
+from collections import namedtuple
+from fnmatch import fnmatch
+import importlib
+import re
+import os
+import xml.etree.ElementTree as ET
+from chipsec.library.defines import is_hex
+from chipsec.library.exceptions import CSConfigError, DeviceNotFoundError
+from chipsec.library.file import get_main_dir
+from chipsec.library.logger import logger
+from chipsec.library.register import ObjList
+from chipsec.parsers import Stage
+from chipsec.parsers import stage_info, config_data
+from chipsec.cfg.parsers.ip.pci_device import PCIConfig
+
+
+scope_name = namedtuple('scope_name', ['vid', 'parent', 'name', 'fields'])
+# Python 3.6 namedtuple does not accept defaults
+scope_name.__new__.__defaults__ = (None,) * 4
+
+CHIPSET_ID_UNKNOWN = 0
+
+CHIPSET_CODE_UNKNOWN = ''
+
+PROC_FAMILY = {}
+
+PCH_CODE_PREFIX = 'PCH_'
+
+
+class Cfg:
+    def __init__(self):
+        self.logger = logger()
+        self.parent_keys = ['CONFIG_PCI_RAW', 'CONFIG_PCI', 'MEMORY_RANGES', 'MM_MSGBUS', 'MSGBUS', 'IO', 'MSR', 'MMIO_BARS', 'IO_BARS']
+        self.child_keys = ['IMA_REGISTERS', 'REGISTERS', 'CONTROLS', 'LOCKS', 'LOCKEDBY']
+        for key in self.parent_keys + self.child_keys:
+            setattr(self, key, {})
+        self.XML_CONFIG_LOADED = False
+
+        self.proc_dictionary = {}
+        self.proc_codes = set()
+        self.pch_dictionary = {}
+        self.pch_codes = set()
+        self.device_dictionary = {}
+        self.device_codes = set()
+        self.platform_xml_files = {}
+        self.load_list = []
+        self.load_extra = []
+        self.scope = {None: ''}
+        self.parsers = []
+
+        self.detection_dictionary = {}
+
+        # Initialize CPU and PCH artifacts
+        self.vid = 0xFFFF
+        self.did = 0xFFFF
+        self.rid = 0xFF
+        self.code = CHIPSET_CODE_UNKNOWN
+        self.longname = 'Unrecognized Platform'
+        self.cpuid = 0xFFFFF
+        self.pch_vid = 0xFFFF
+        self.pch_did = 0xFFFF
+        self.pch_rid = 0xFF
+        self.pch_code = CHIPSET_CODE_UNKNOWN
+        self.pch_longname = 'Unrecognized PCH'
+        self.req_pch = False
+
+    ###
+    # Private functions
+    ###
+    def _get_vid_from_filename(self, fname):
+        search_string = re.compile(r'cfg.[0-9a-fA-F]+')
+        match = search_string.search(fname)
+        vid = match.group(0)[4:]
+        return vid
+
+    def _make_hex_key_str(self, int_val):
+        str_val = f'{int_val:04X}'
+        return str_val
+    
+    def _create_vid(self, vid_str):
+        key_list = self.parent_keys + self.child_keys
+        skip_keys = ['LOCKS']
+        if vid_str not in self.CONFIG_PCI:
+            for key in key_list:
+                if key in skip_keys:
+                    continue
+                mdict = getattr(self, key)
+                mdict[vid_str] = {}
+
+    ###
+    # PCI device tree enumeration
+    ###
+    def set_pci_data(self, enum_devices):
+        if not hasattr(self, 'CONFIG_PCI_RAW'):
+            setattr(self, 'CONFIG_PCI_RAW', {})
+        for b, d, f, vid, did, rid in enum_devices:
+            vid_str = self._make_hex_key_str(vid)
+            did_str = self._make_hex_key_str(did)
+            pci_data = {
+                'bus': [b],
+                'dev': d,
+                'fun': f,
+                'vid': vid,
+                'did': did,
+                'rid': rid}
+            if vid_str not in self.CONFIG_PCI_RAW:
+                self._create_vid(vid_str)
+            if did_str not in self.CONFIG_PCI_RAW[vid_str]:
+                pci_obj = PCIConfig(pci_data)
+                self.CONFIG_PCI_RAW[vid_str][did_str] = pci_obj
+                continue
+            self.CONFIG_PCI_RAW[vid_str][did_str].add_obj(pci_data)
+
+    ###
+    # CPU topology info
+    ###
+    def set_topology(self, topology):
+        if not hasattr(self, 'CPU'):
+            setattr(self, 'CPU', {})
+        self.CPU.update(topology)
+        self.logger.log_hal(f'Added topology to self.CPU\n{self.CPU}')
+
+    ###
+    # Platform detection functions
+    ###
+    def get_chipset_code(self):
+        return self.code
+
+    def get_pch_code(self):
+        return self.pch_code
+
+    def is_pch_req(self):
+        return self.req_pch
+
+    def print_platform_info(self):
+        self.logger.log(f'Platform: {self.longname}')
+        self.logger.log(f'\tCPUID: {self.cpuid:X}')
+        self.logger.log(f'\tVID: {self.vid:04X}')
+        self.logger.log(f'\tDID: {self.did:04X}')
+        self.logger.log(f'\tRID: {self.rid:02X}')
+
+    def print_pch_info(self):
+        self.logger.log(f'Platform: {self.pch_longname}')
+        self.logger.log(f'\tVID: {self.pch_vid:04X}')
+        self.logger.log(f'\tDID: {self.pch_did:04X}')
+        self.logger.log(f'\tRID: {self.pch_rid:02X}')
+
+    def print_supported_chipsets(self):
+        fmtStr = ' {:4} | {:4} | {:14} | {:6} | {:40}'
+        self.logger.log('\nSupported platforms:\n')
+        self.logger.log(fmtStr.format('VID', 'DID', 'Name', 'Code', 'Long Name'))
+        self.logger.log('-' * 85)
+        for _vid in sorted(self.proc_dictionary):
+            for _did in sorted(self.proc_dictionary[_vid]):
+                for item in self.proc_dictionary[_vid][_did]:
+                    self.logger.log(fmtStr.format(_vid, _did, item['name'], item['code'].lower(), item['longname'][:40]))
+
+    ###
+    # Private config functions
+    ###
+    def _get_stage_parsers(self, stage):
+        handlers = {}
+        for parser in self.parsers:
+            if parser.get_stage() != stage:
+                continue
+            if parser.parser_name() in handlers:
+                raise CSConfigError(f'Tag handlers already contain handlers for parser {parser.parser_name()}')
+            handlers.update({parser.parser_name(): parser.get_metadata()})
+        return handlers
+
+    def _update_supported_platforms(self, conf_data, data):
+        if not data:
+            return
+        if data.family and data.proc_code:
+            fam = data.family.lower()
+            if fam not in PROC_FAMILY:
+                PROC_FAMILY[fam] = []
+            PROC_FAMILY[fam].append(data.proc_code)
+        if data.proc_code:
+            dest = self.proc_dictionary
+            self.proc_codes.add(data.proc_code)
+            if data.proc_code not in self.platform_xml_files:
+                self.platform_xml_files[data.proc_code] = []
+            self.platform_xml_files[data.proc_code].append(conf_data)
+        elif data.pch_code:
+            dest = self.pch_dictionary
+            self.pch_codes.add(data.pch_code)
+            if data.pch_code not in self.platform_xml_files:
+                self.platform_xml_files[data.pch_code] = []
+            self.platform_xml_files[data.pch_code].append(conf_data)
+        else:
+            dest = self.device_dictionary
+            if 'devices' not in self.platform_xml_files:
+                self.platform_xml_files['devices'] = []
+            self.platform_xml_files['devices'].append(conf_data)
+        if data.vid_str not in dest:
+            dest[data.vid_str] = {}
+        for sku in data.sku_list:
+            did_list = [sku['did']] if type(sku['did']) is int else sku['did']
+            for did in did_list:
+                did_str = self._make_hex_key_str(did)
+                if did_str not in dest[data.vid_str]:
+                    dest[data.vid_str][did_str] = []
+                sku['req_pch'] = data.req_pch
+                sku['detect'] = data.detect_vals
+                dest[data.vid_str][did_str].append(sku)
+
+    def _find_possible_skus_from_detection_value(self, dict_ref, detect_val):
+        possible_skus = {}
+        if detect_val:
+            for vid in self.vid_set:
+                for did in dict_ref[vid]:
+                    for sku in dict_ref[vid][did]:
+                        if 'detect' in sku:
+                            if detect_val in sku['detect']:
+                                if vid not in possible_skus:
+                                    possible_skus[vid] = {}
+                                if did not in possible_skus[vid]:
+                                    possible_skus[vid][did] = []
+                                possible_skus[vid][did].append(sku)
+        else:
+            possible_skus = dict_ref
+        return possible_skus
+
+    def _find_sku_from_code(self, dict_ref, code):
+        if code:
+            for vid in self.vid_set:
+                for did in dict_ref[vid]:
+                    for sku in dict_ref[vid][did]:
+                        if code.upper() == sku['code']:
+                            return sku
+        return None
+
+    def _find_sku_from_pci_raw(self, dict_ref):
+        for vid in self.vid_set:
+            try:
+                did_set = set(dict_ref[vid].keys()).intersection(set(self.CONFIG_PCI_RAW[vid].keys()))
+            except KeyError:
+                did_set = []
+            for did in did_set:
+                for sku in dict_ref[vid][did]:
+                    return sku
+        return None
+
+    def create_unknown_sku(self):
+        dev000 = self.get_dev_from_bdf_000()
+        return {'did': [dev000['did']], 'name': 'Unknown', 'code': 'UNKN', 'longname': 'Unknown Platform', 'vid': dev000['vid'], 'req_pch': None, 'detect': []}
+
+    def _find_sku_data(self, dict_ref, code, detect_val=None):
+        try:
+            self.vid_set = set(dict_ref.keys()).intersection(set(self.CONFIG_PCI_RAW.keys()))
+        except KeyError:
+            return self.create_unknown_sku()
+
+        possible_skus = self._find_possible_skus_from_detection_value(dict_ref, detect_val)
+        sku = self._find_sku_from_code(dict_ref, code)
+        if sku:
+            return sku
+
+        sku = self._find_sku_from_pci_raw(possible_skus)
+        if sku:
+            return sku
+
+        # Find SKU based on DID only
+        sku = self._find_sku_from_pci_raw(dict_ref)
+        if sku:
+            return sku
+
+        if possible_skus and detect_val:
+            if len(possible_skus) > 1:
+                self.logger.log_warning('Multiple SKUs found for detection value, using first in the list')
+            sku = possible_skus.popitem()[1].popitem()[1].pop()
+            sku['longname'] = f"{sku['code']} Generic"
+            return sku
+        return None
+
+    def _find_did(self, sku):
+        vid_str = self._make_hex_key_str(sku['vid'])
+        if 'did' in sku and type(sku['did']) is int:
+            return sku['did']
+        else:
+            for did in sku['did']:
+                did_str = self._make_hex_key_str(did)
+                if did_str in self.CONFIG_PCI_RAW[vid_str]:
+                    return did
+        self.logger.log_warning('Enumerated Platform PCI DID not found in XML Configs. System info may not be 100% accurate.')
+        return 0xFFFF
+
+    def _get_config_iter(self, fxml):
+        tree = ET.parse(fxml.xml_file)
+        root = tree.getroot()
+        return root.iter('configuration')
+    
+    def _get_sec_parser_name(self, root, stage):
+        if 'custom_parser' in root.attrib:
+            return root.attrib['custom_parser']
+        for parser in self.parsers:
+            if parser.get_stage() == stage:
+                return parser.parser_name()
+
+    def _load_sec_configs(self, load_list, stage):
+        stage_str = 'core' if stage == Stage.CORE_SUPPORT else 'custom'
+        cfg_handlers = self._get_stage_parsers(stage)
+        if not load_list or not cfg_handlers:
+            return
+        for fxml in load_list:
+            self.logger.log_debug(f'[*] Loading {stage_str} config data: [{fxml.dev_name}] - {fxml.xml_file}')
+            if not os.path.isfile(fxml.xml_file):
+                self.logger.log_debug(f'[-] File not found: {fxml.xml_file}')
+                continue
+            for config_root in self._get_config_iter(fxml):
+                parser_name = self._get_sec_parser_name(config_root, stage)
+                tag_handlers = cfg_handlers[parser_name] if parser_name in cfg_handlers else []
+                for tag in tag_handlers:
+                    self.logger.log_debug(f'[*] Loading {tag} data...')
+                    for node in config_root.iter(tag):
+                        tag_handlers[tag](node, fxml)
+
+    ###
+    # Config loading functions
+    ###
+    def load_parsers(self):
+        parser_path = os.path.join(get_main_dir(), 'chipsec', 'cfg', 'parsers')
+        if not os.path.isdir(parser_path):
+            raise CSConfigError(f'Unable to locate configuration parsers: {parser_path}')
+        parser_files = [f for f in sorted(os.listdir(parser_path))
+                        if fnmatch(f, '*.py') and not fnmatch(f, '__init__.py')]
+        for parser in parser_files:
+            parser_name = '.'.join(['chipsec', 'cfg', 'parsers', os.path.splitext(parser)[0]])
+            self.logger.log_debug(f'[*] Importing parser: {parser_name}')
+            try:
+                module = importlib.import_module(parser_name)
+            except Exception as err:
+                self.logger.log_debug(f'[*] Failed to import {parser_name}')
+                self.logger.log_debug(err)
+                continue
+            if not hasattr(module, 'parsers'):
+                self.logger.log_debug(f'[*] Missing parsers variable: {parser}')
+                continue
+            for obj in module.parsers:
+                try:
+                    parser_obj = obj(self)
+                except Exception:
+                    self.logger.log_debug(f'[*] Failed to create object: {parser}')
+                    continue
+                parser_obj.startup()
+                self.parsers.append(parser_obj)
+
+    def add_extra_configs(self, path, filename=None, loadnow=False):
+        config_path = os.path.join(get_main_dir(), 'chipsec', 'cfg', path)
+        if os.path.isdir(config_path) and filename is None:
+            self.load_extra = [config_data(None, None, os.path.join(config_path, f), None, None) for f in sorted(os.listdir(config_path))
+                               if fnmatch(f, '*.xml')]
+        elif os.path.isdir(config_path) and filename:
+            self.load_extra = [config_data(None, None, os.path.join(config_path, f), None, None) for f in sorted(os.listdir(config_path))
+                               if fnmatch(f, '*.xml') and fnmatch(f, filename)]
+        else:
+            raise CSConfigError(f'Unable to locate configuration file(s): {config_path}')
+        if loadnow and self.load_extra:
+            self._load_sec_configs(self.load_extra, Stage.EXTRA)
+
+    def load_platform_info(self):
+        info_handlers = self._get_stage_parsers(Stage.GET_INFO)
+        tag_handlers = info_handlers['PlatformInfo']
+        cfg_path = os.path.join(get_main_dir(), 'chipsec', 'cfg')
+
+        # Locate all root configuration files
+        cfg_files = []
+        cfg_vids = [f.name for f in os.scandir(cfg_path) if f.is_dir() and is_hex(f.name)]
+        for vid_str in cfg_vids:
+            root_path = os.path.join(cfg_path, vid_str)
+            cfg_files.extend([config_data(vid_str, None, f.path, None, None)
+                             for f in sorted(os.scandir(root_path), key=lambda x: x.name)
+                             if fnmatch(f.name, '*.xml')])
+
+        # Process platform info data and generate lookup tables
+        for fxml in cfg_files:
+            self.logger.log_debug(f'[*] Processing platform config information: {fxml.xml_file}')
+            for config_root in self._get_config_iter(fxml):
+                stage_data = stage_info(fxml.vid_str, config_root)
+                for tag in tag_handlers:
+                    for node in config_root.iter(tag):
+                        data = tag_handlers[tag](node, stage_data)
+                        if not data:
+                            continue
+                        self._update_supported_platforms(fxml, data)
+
+        # Create platform global data
+        for cc in self.proc_codes:
+            globals()[f'CHIPSET_CODE_{cc.upper()}'] = cc.upper()
+        for pc in self.pch_codes:
+            globals()[f'PCH_CODE_{pc[4:].upper()}'] = pc.upper()
+
+    def get_dev_from_bdf_000(self):
+        for vid in self.CONFIG_PCI_RAW:
+            for did in self.CONFIG_PCI_RAW[vid]:
+                if 0 in self.CONFIG_PCI_RAW[vid][did]['bus'] and self.CONFIG_PCI_RAW[vid][did]['dev'] == 0 and self.CONFIG_PCI_RAW[vid][did]['fun'] == 0:
+                    return self.CONFIG_PCI_RAW[vid][did]
+        return {'vid': 0xFFFF, 'did': 0xFFFF, 'rid': 0xFF}
+
+    def platform_detection(self, proc_code, pch_code, cpuid):
+        # Detect processor files
+        self.cpuid = cpuid
+        sku = self._find_sku_data(self.proc_dictionary, proc_code, cpuid)
+        if sku:
+            self.vid = sku['vid']
+            self.did = self._find_did(sku)
+            if self.did == 0xFFFF:
+                self.did = self.get_dev_from_bdf_000()['did']
+            self.code = sku['code']
+            if not proc_code:
+                vid_str = self._make_hex_key_str(self.vid)
+                did_str = self._make_hex_key_str(self.did)
+                self.rid = self.CONFIG_PCI_RAW[vid_str][did_str].get_rid(0, 0, 0)
+            else:
+                raise CSConfigError('There is already a CPU detected, are you adding a new config?')
+            self.longname = sku['longname']
+            self.req_pch = sku['req_pch']
+        else:
+            dev000 = self.get_dev_from_bdf_000()
+            self.vid = dev000['vid']
+            self.did = dev000['did']
+            self.rid = dev000['rid']
+
+        # Detect PCH files
+        sku = self._find_sku_data(self.pch_dictionary, pch_code)
+        if sku:
+            self.pch_vid = sku['vid']
+            self.pch_did = self._find_did(sku)
+            self.pch_code = sku['code']
+            if not pch_code:
+                vid_str = self._make_hex_key_str(self.pch_vid)
+                did_str = self._make_hex_key_str(self.pch_did)
+                for cfg_data in self.CONFIG_PCI_RAW[vid_str][did_str]:
+                    if 0x31 == cfg_data['dev'] and 0x0 == cfg_data['fun']:
+                        self.rid = cfg_data['rid']
+            else:
+                raise CSConfigError('There is already a PCH detected, are you adding a new config?')
+            self.pch_longname = sku['longname']
+
+        # Create XML file load list
+        if self.code:
+            self.load_list.extend(self.platform_xml_files[self.code])
+        if self.pch_code:
+            self.load_list.extend(self.platform_xml_files[self.pch_code])
+        if 'devices' in self.platform_xml_files:
+            self.load_list.extend(self.platform_xml_files['devices'])
+
+    def load_platform_config(self):
+        sec_load_list = []
+        cfg_handlers = self._get_stage_parsers(Stage.DEVICE_CFG)
+        tag_handlers = cfg_handlers['DevConfig']
+        for fxml in self.load_list:
+            self.logger.log_debug(f'[*] Loading primary config data: {fxml.xml_file}')
+            for config_root in self._get_config_iter(fxml):
+                for tag in tag_handlers:
+                    self.logger.log_debug(f'[*] Collecting {tag} configuration data...')
+                    for node in config_root.iter(tag):
+                        sec_load_list.extend(tag_handlers[tag](node, fxml))
+        self._load_sec_configs(sec_load_list, Stage.CORE_SUPPORT)
+        self._load_sec_configs(sec_load_list, Stage.CUST_SUPPORT)
+        if self.load_extra:
+            self._load_sec_configs(self.load_extra, Stage.EXTRA)
+
+    ###
+    # Scoping Functions
+    ###
+    def set_scope(self, scope):
+        self.scope.update(scope)
+
+    def get_scope(self, name):
+        if '.' in name:
+            return ''
+        elif name in self.scope:
+            return self.scope[name]
+        else:
+            return self.scope[None]
+
+    def clear_scope(self):
+        self.scope = {None: ''}
+
+    def convert_internal_scope(self, scope, name):
+        if scope:
+            sname = scope + '.' + name
+        else:
+            sname = name
+        return scope_name(*(sname.split('.', 3)))
+
+    # TODO: Review for correctness compared to chipsec/library/control.py:get_list_by_name()
+    # def get_control_obj(self, control_name, instance=None):
+    #     controls = ObjList()
+    #     if control_name in self.CONTROLS.keys():
+    #         if instance is not None and 'obj' in self.CONTROLS[control_name].keys():
+    #             return self.CONTROLS[control_name]['obj'][instance]
+    #         controls.extend(self.CONTROLS[control_name]['obj'])
+    #     return controls
+    
+    # TODO: Review for correctness compared to chipsec/library/register.py:has_field()
+    # def register_has_field(self, reg_name, field_name):
+    #     scope = self.get_scope(reg_name)
+    #     vid, device, register, _ = self.convert_internal_scope(scope, reg_name)
+    #     try:
+    #         reg_def = self.REGISTERS[vid][device][register]
+    #     except KeyError:
+    #         return False
+    #     if 'FIELDS' not in reg_def:
+    #         return False
+    #     return (field_name in reg_def['FIELDS'])