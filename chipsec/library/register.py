--- conflicted
+++ resolved
@@ -1,417 +1,393 @@
-# CHIPSEC: Platform Security Assessment Framework
-# Copyright (c) 2024, Intel Corporation
-#
-# This program is free software; you can redistribute it and/or
-# modify it under the terms of the GNU General Public License
-# as published by the Free Software Foundation; Version 2.
-#
-# This program is distributed in the hope that it will be useful,
-# but WITHOUT ANY WARRANTY; without even the implied warranty of
-# MERCHANTABILITY or FITNESS FOR A PARTICULAR PURPOSE.  See the
-# GNU General Public License for more details.
-#
-# You should have received a copy of the GNU General Public License
-# along with this program; if not, write to the Free Software
-# Foundation, Inc., 51 Franklin Street, Fifth Floor, Boston, MA  02110-1301, USA.
-#
-# Contact information:
-# chipsec@intel.com
-#
-
-"""
-Main functionality to read/write configuration registers based on their XML configuration
-"""
-
-from typing import Any, Dict, List, Optional
-
-from chipsec.parsers import BaseConfigHelper
-from chipsec.library.logger import logger
-from chipsec.library.bits import set_bits, get_bits, make_mask
-from chipsec.library.exceptions import UninitializedRegisterError
-from chipsec.library.registers.io import IO
-from chipsec.library.registers.iobar import IOBar
-from chipsec.library.registers.memory import Memory
-from chipsec.library.registers.mm_msgbus import MMMsgBus
-from chipsec.library.registers.mmcfg import MMCfg
-from chipsec.library.registers.mmio import MMIO
-from chipsec.library.registers.msgbus import MsgBus
-from chipsec.library.registers.msr import MSR
-from chipsec.library.registers.pcicfg import PCICfg
-
-
-class RegisterType:
-    PCICFG = 'pcicfg'
-    MMCFG = 'mmcfg'
-    MMIO = 'mmio'
-    MSR = 'msr'
-    PORTIO = 'io'
-    IOBAR = 'iobar'
-    MSGBUS = 'msgbus'
-    MM_MSGBUS = 'mm_msgbus'
-    MEMORY = 'memory'
-    IMA = 'indirect'
-
-
-class Register:
-    def __init__(self, cs):
-        self.cs = cs
-        self.io = IO(cs)
-        self.iobar = IOBar(cs)
-        self.memory = Memory(cs)
-        self.mm_msgbus = MMMsgBus(cs)
-        self.mmcfg = MMCfg(cs)
-        self.mmio = MMIO(cs)
-        self.msgbus = MsgBus(cs)
-        self.msr = MSR(cs)
-        self.pcicfg = PCICfg(cs)
-
-    def is_defined(self, reg_name: str) -> bool:
-        """Checks if register is defined in the XML config"""
-        scope = self.cs.Cfg.get_scope(reg_name)
-        vid, device, register, _ = self.cs.Cfg.convert_internal_scope(scope, reg_name)
-        try:
-            return (self.cs.Cfg.REGISTERS[vid][device].get(register, None) is not None)
-        except KeyError:
-            return False
-
-    def _get_pci_def(self, reg_def: Dict[str, Any], vid: str, dev_name: str) -> Dict[str, Any]:
-        """Return Bus Dev Fun of a PCI register"""
-        dev = self.cs.Cfg.CONFIG_PCI[vid][dev_name]
-        reg_def['bus'] = dev.bus
-        reg_def['dev'] = dev.dev
-        reg_def['fun'] = dev.fun
-        return reg_def
-
-    def _get_mmmsgbus_def(self, reg_def: Dict[str, Any], vid: str, dev_name: str) -> Dict[str, Any]:
-        """Return port address of a MM_MSGBUS register"""
-        dev = self.cs.Cfg.MM_MSGBUS[vid][dev_name]
-        reg_def['port'] = dev['port']
-        return reg_def
-
-    def _get_indirect_def(self, reg_def: Dict[str, Any], vid: str, dev_name: str) -> Dict[str, Any]:
-        """Return base index data of a IMA register"""
-        dev = self.cs.Cfg.IMA_REGISTERS[vid][dev_name]
-        if ('base' in dev):
-            reg_def['base'] = dev['base']
-        else:
-            reg_def['base'] = "0"
-        if (dev['index'] in self.cs.Cfg.REGISTERS[vid][dev_name]):
-            reg_def['index'] = dev['index']
-        else:
-            logger().log_error(f'Index register {dev["index"]} not found')
-        if (dev['data'] in self.cs.Cfg.REGISTERS[vid][dev_name]):
-            reg_def['data'] = dev['data']
-        else:
-            logger().log_error(f'Data register {dev["data"]} not found')
-        return reg_def
-
-    def get_def(self, reg_name: str) -> Dict[str, Any]:
-        """Return complete register definition"""
-        scope = self.cs.Cfg.get_scope(reg_name)
-        vid, dev_name, register, _ = self.cs.Cfg.convert_internal_scope(scope, reg_name)
-        reg_def = self.cs.Cfg.REGISTERS[vid][dev_name][register]
-        def_type_map = {RegisterType.PCICFG: self._get_pci_def,
-                        RegisterType.MMCFG: self._get_pci_def,
-                        # RegisterType.MEMORY: self._get_memory_def,
-                        RegisterType.MM_MSGBUS: self._get_mmmsgbus_def,
-                        RegisterType.IMA: self._get_indirect_def}
-        # breakpoint()
-        return def_type_map[reg_def["type"]](reg_def, vid, dev_name)
-
-    # rework any call to this function
-    def get_list_by_name(self, reg_name: str) -> 'ObjList':
-        reg_def = ObjList()
-        scope = self.cs.Cfg.get_scope(reg_name)
-        vid, dev_name, register, _ = self.cs.Cfg.convert_internal_scope(scope, reg_name)
-        if vid in self.cs.Cfg.REGISTERS and dev_name in self.cs.Cfg.REGISTERS[vid] and register in self.cs.Cfg.REGISTERS[vid][dev_name]:
-            reg_def.extend(self.cs.Cfg.REGISTERS[vid][dev_name][register])
-        return reg_def
-
-    def get_instance_by_name(self, reg_name: str, instance: Any):
-        scope = self.cs.Cfg.get_scope(reg_name)
-        vid, dev_name, register, _ = self.cs.Cfg.convert_internal_scope(scope, reg_name)
-        if vid in self.cs.Cfg.REGISTERS and dev_name in self.cs.Cfg.REGISTERS[vid] and register in self.cs.Cfg.REGISTERS[vid][dev_name]:
-            for reg_obj in self.cs.Cfg.REGISTERS[vid][dev_name][register]:
-                if reg_obj.instance == instance:
-                    return reg_obj
-        return None
-
-    def has_field(self, reg_name: str, field_name: str) -> bool:
-        """Checks if the register has specific field"""
-        scope = self.cs.Cfg.get_scope(reg_name)
-        vid, device, register, _ = self.cs.Cfg.convert_internal_scope(scope, reg_name)
-        try:
-            reg_def = self.cs.Cfg.REGISTERS[vid][device][register]
-        except KeyError:
-            return False
-        return field_name in reg_def[0].fields
-
-    def get_match(self, name: str):
-        vid, device, register, field = self.cs.Cfg.convert_internal_scope("", name)
-        ret = []
-        if vid is None or vid == '*':
-            vid = self.cs.Cfg.REGISTERS.keys()
-        else:
-            vid = [vid]
-        for v in vid:
-            if v in self.cs.Cfg.REGISTERS:
-                if device is None or device == '*':
-                    dev = self.cs.Cfg.REGISTERS[v].keys()
-                else:
-                    dev = [device]
-                for d in dev:
-                    if d in self.cs.Cfg.REGISTERS[v]:
-                        if register is None or register == '*':
-                            reg = self.cs.Cfg.REGISTERS[v][d].keys()
-                        else:
-                            reg = [register]
-                        for r in reg:
-                            if r in self.cs.Cfg.REGISTERS[v][d]:
-                                if field is None or field == '*':
-                                    fld = self.cs.Cfg.REGISTERS[v][d][r][0].fields.keys()
-                                else:
-                                    if field in self.cs.CfgREGISTERS[v][d][r][0].fields:
-                                        fld = [field]
-                                    else:
-                                        fld = []
-                                for f in fld:
-                                    ret.append(f'{v}.{d}.{r}.{f}')
-        return ret
-
-    # def has_all_fields(self, reg_name: str, field_list: List[str]) -> bool:
-    #     """Checks if the register as all fields specified in list"""
-    #     ret = True
-    #     for field in field_list:
-    #         ret = ret and self.has_field(reg_name, field)
-    #         if not ret:
-    #             break
-    #     return ret
-
-    # def is_msr(self, reg_name: str) -> bool:
-    #     """Returns True if register is type `msr`"""
-    #     if self.is_defined(reg_name):
-    #         if self.cs.Cfg.REGISTERS[reg_name]['type'].lower() == 'msr':
-    #             return True
-    #     return False
-
-    # def is_pci(self, reg_name: str) -> bool:
-    #     """Returns True if register is type `pcicfg` or `mmcfg`"""
-    #     if self.is_defined(reg_name):
-    #         reg_def = self.cs.Cfg.REGISTERS[reg_name]
-    #         if (reg_def['type'].lower() == 'pcicfg') or (reg_def['type'].lower() == 'mmcfg'):
-    #             return True
-    #     return False
-
-    # def is_all_ffs(self, reg_name: str, value: int) -> bool:
-    #     """Returns True if register value is all 0xFFs"""
-    #     if self.is_msr(reg_name):
-    #         size = 8
-    #     else:
-    #         size = self.get_def(reg_name)['size']
-    #     return is_all_ones(value, size)
-
-    # def is_field_all_ones(self, reg_name: str, field_name: str, value: int) -> bool:
-    #     """Returns True if field value is all ones"""
-    #     reg_def = self.get_def(reg_name)
-    #     size = reg_def['FIELDS'][field_name]['size']
-    #     return is_all_ones(value, size, 1)
-
-
-class BaseConfigRegisterHelper(BaseConfigHelper):
-    def __init__(self, cfg_obj):
-        super(BaseConfigRegisterHelper, self).__init__(cfg_obj)
-        self.name = cfg_obj['name']
-        self.instance = cfg_obj['instance'] if 'instance' in cfg_obj else None
-        self.value = None
-        self.desc = cfg_obj['desc']
-        if 'default' in cfg_obj:
-            self.default = cfg_obj['default']
-        else:
-            self.default = None
-        self.fields = cfg_obj['FIELDS']
-
-    def read(self) -> int:
-        """Read the object"""
-        raise NotImplementedError()
-
-    def write(self, value: int):
-        """Write the object"""
-        raise NotImplementedError()
-    
-    def print(self) -> None:
-        self.logger.log(str(self))
-    
-    def __str__(self) -> str:
-        return f'{self.name}: {self.value}'
-
-<<<<<<< HEAD
-=======
-    def print(self) -> None:
-        self.logger.log(str(self))
-
-    def __str__(self) -> str:
-        return f'{self.name}: {self.value}'
-
->>>>>>> 41aa9daa
-    def set_value(self, value: int) -> None:
-        self.value = value
-
-    def set_field(self, field_name: str, field_value: int) -> int:
-        field_attrs = self.fields[field_name]
-        bit = field_attrs['bit']
-        size = field_attrs['size']
-        self.value = set_bits(bit, size, self.value, field_value)
-        return self.value
-
-    def get_field(self, field_name: str, preserve_field_position: Optional[bool] = False) -> int:
-        if self.value is None:
-            self.read()
-        field_attrs = self.fields[field_name]
-        field_bit = field_attrs['bit']
-        field_size = field_attrs['size']
-        return get_bits(self.value, field_bit, field_size, preserve_field_position)
-
-    def has_field(self, field_name: str) -> bool:
-        return self.fields.get(field_name, None) is not None
-
-    def get_mask(self) -> int:
-        mask = make_mask(self.size * 8)
-        return mask
-
-    def get_field_mask(self, reg_field: str, preserve_field_position: Optional[bool] = False) -> int:
-        field_attrs = self.fields[reg_field]
-        mask_start = 0
-        size = field_attrs['size']
-        if preserve_field_position:
-            mask_start = field_attrs['bit']
-        mask = make_mask(size, mask_start)
-        return mask
-
-    def write_field(self, field_name: str, field_value: int, update_value: bool = False) -> None:
-        if update_value:
-            self.read()
-        if self.value is None:
-            raise UninitializedRegisterError()
-        new_value = self.set_field(field_name, field_value)
-        self.write(new_value)
-
-    def read_field(self, field_name: str, preserve_field_position: Optional[bool] = False) -> int:
-        self.read()
-        return self.get_field(field_name, preserve_field_position)
-
-    def _register_fields_str(self, verbose: bool = False) -> str:
-        reg_fields_str = ''
-        if self.fields:
-            reg_fields_str += '\n'
-            # sort fields by their bit position in the register
-            sorted_fields = sorted(self.fields.items(), key=lambda field: field[1]['bit'])
-            for f in sorted_fields:
-                field_attrs = f[1]
-                field_bit = field_attrs['bit']
-                field_size = field_attrs['size']
-                field_mask = 0
-                for _ in range(field_size):
-                    field_mask = (field_mask << 1) | 1
-                field_desc = (' << ' + field_attrs['desc'] + ' ') if (field_attrs['desc'] != '') else ''
-                field_default = f'(default: {field_attrs["default"]})' if 'default' in field_attrs and verbose else ''
-                field_access = f'(access: {field_attrs["access"]})' if 'access' in field_attrs and verbose else ''
-                if self.value is not None:
-                    field_value = (self.value >> field_bit) & field_mask
-                    reg_fields_str += (f'    [{field_bit:02d}] {f[0]:16} = {field_value:X}{field_access}{field_default}{field_desc}\n')
-
-        if '' != reg_fields_str:
-            reg_fields_str = reg_fields_str[:-1]
-        return reg_fields_str
-
-
-class ObjList(list):
-    def __init__(self, iterable: list = []):
-        super().__init__(iterable)
-
-    def read(self) -> List[int]:
-        ret = []
-        for inst in self:
-            ret.append(inst.read())
-        return ret
-<<<<<<< HEAD
-    
-    def read_and_print(self):
-        self.read()
-        self.print()
-    
-    def read_and_verbose_print(self):
-        self.read()
-        if logger().VERBOSE:
-            self.print()
-
-=======
-
-    def read_and_print(self):
-        self.read()
-        self.print()
-
-    def read_and_verbose_print(self):
-        self.read()
-        if logger().VERBOSE:
-            self.print()
-
->>>>>>> 41aa9daa
-    def read_field(self, field: str) -> List[int]:
-        ret = []
-        for inst in self:
-            ret.append(inst.read_field(field))
-        return ret
-
-    def write(self, value: int) -> None:
-        for inst in self:
-            inst.write(value)
-
-    def write_field(self, field: str, value: int) -> None:
-        for inst in self:
-            inst.write_field(field, value)
-
-    def print(self) -> None:
-        for inst in self:
-            logger().log(inst)
-
-<<<<<<< HEAD
-    def is_all_value(self, value: int, mask:Optional[int]=None) -> bool:
-=======
-    def is_all_value(self, value: int, mask: Optional[int] = None) -> bool:
->>>>>>> 41aa9daa
-        if mask is None:
-            return all(inst.value == value for inst in self)
-        return all((inst.value & mask) == value for inst in self)
-
-<<<<<<< HEAD
-    def is_any_value(self, value:int , mask:Optional[int]=None) -> bool:
-=======
-    def is_any_value(self, value: int, mask: Optional[int] = None) -> bool:
->>>>>>> 41aa9daa
-        if mask is None:
-            return any(inst.value == value for inst in self)
-        return any((inst.value & mask) == value for inst in self)
-
-    def is_all_field_value(self, value: int, field: str) -> bool:
-        return all(inst.get_field(field) == value for inst in self)
-
-    def is_any_field_value(self, value: int, field: str) -> bool:
-        return any(inst.get_field(field) == value for inst in self)
-
-
-class RegData(object):
-    def __init__(self, value, instance):
-        self.__value = value
-        self.__instance = instance
-
-    @property
-    def value(self):
-        return self.__value
-
-    @property
-    def instance(self):
-        return self.__instance
-
-    @value.setter
-    def newvalue(self, value):
-        self.__value = value
+# CHIPSEC: Platform Security Assessment Framework
+# Copyright (c) 2024, Intel Corporation
+#
+# This program is free software; you can redistribute it and/or
+# modify it under the terms of the GNU General Public License
+# as published by the Free Software Foundation; Version 2.
+#
+# This program is distributed in the hope that it will be useful,
+# but WITHOUT ANY WARRANTY; without even the implied warranty of
+# MERCHANTABILITY or FITNESS FOR A PARTICULAR PURPOSE.  See the
+# GNU General Public License for more details.
+#
+# You should have received a copy of the GNU General Public License
+# along with this program; if not, write to the Free Software
+# Foundation, Inc., 51 Franklin Street, Fifth Floor, Boston, MA  02110-1301, USA.
+#
+# Contact information:
+# chipsec@intel.com
+#
+
+"""
+Main functionality to read/write configuration registers based on their XML configuration
+"""
+
+from typing import Any, Dict, List, Optional
+
+from chipsec.parsers import BaseConfigHelper
+from chipsec.library.logger import logger
+from chipsec.library.bits import set_bits, get_bits, make_mask
+from chipsec.library.exceptions import UninitializedRegisterError
+from chipsec.library.registers.io import IO
+from chipsec.library.registers.iobar import IOBar
+from chipsec.library.registers.memory import Memory
+from chipsec.library.registers.mm_msgbus import MMMsgBus
+from chipsec.library.registers.mmcfg import MMCfg
+from chipsec.library.registers.mmio import MMIO
+from chipsec.library.registers.msgbus import MsgBus
+from chipsec.library.registers.msr import MSR
+from chipsec.library.registers.pcicfg import PCICfg
+
+
+class RegisterType:
+    PCICFG = 'pcicfg'
+    MMCFG = 'mmcfg'
+    MMIO = 'mmio'
+    MSR = 'msr'
+    PORTIO = 'io'
+    IOBAR = 'iobar'
+    MSGBUS = 'msgbus'
+    MM_MSGBUS = 'mm_msgbus'
+    MEMORY = 'memory'
+    IMA = 'indirect'
+
+
+class Register:
+    def __init__(self, cs):
+        self.cs = cs
+        self.io = IO(cs)
+        self.iobar = IOBar(cs)
+        self.memory = Memory(cs)
+        self.mm_msgbus = MMMsgBus(cs)
+        self.mmcfg = MMCfg(cs)
+        self.mmio = MMIO(cs)
+        self.msgbus = MsgBus(cs)
+        self.msr = MSR(cs)
+        self.pcicfg = PCICfg(cs)
+
+    def is_defined(self, reg_name: str) -> bool:
+        """Checks if register is defined in the XML config"""
+        scope = self.cs.Cfg.get_scope(reg_name)
+        vid, device, register, _ = self.cs.Cfg.convert_internal_scope(scope, reg_name)
+        try:
+            return (self.cs.Cfg.REGISTERS[vid][device].get(register, None) is not None)
+        except KeyError:
+            return False
+
+    def _get_pci_def(self, reg_def: Dict[str, Any], vid: str, dev_name: str) -> Dict[str, Any]:
+        """Return Bus Dev Fun of a PCI register"""
+        dev = self.cs.Cfg.CONFIG_PCI[vid][dev_name]
+        reg_def['bus'] = dev.bus
+        reg_def['dev'] = dev.dev
+        reg_def['fun'] = dev.fun
+        return reg_def
+
+    def _get_mmmsgbus_def(self, reg_def: Dict[str, Any], vid: str, dev_name: str) -> Dict[str, Any]:
+        """Return port address of a MM_MSGBUS register"""
+        dev = self.cs.Cfg.MM_MSGBUS[vid][dev_name]
+        reg_def['port'] = dev['port']
+        return reg_def
+
+    def _get_indirect_def(self, reg_def: Dict[str, Any], vid: str, dev_name: str) -> Dict[str, Any]:
+        """Return base index data of a IMA register"""
+        dev = self.cs.Cfg.IMA_REGISTERS[vid][dev_name]
+        if ('base' in dev):
+            reg_def['base'] = dev['base']
+        else:
+            reg_def['base'] = "0"
+        if (dev['index'] in self.cs.Cfg.REGISTERS[vid][dev_name]):
+            reg_def['index'] = dev['index']
+        else:
+            logger().log_error(f'Index register {dev["index"]} not found')
+        if (dev['data'] in self.cs.Cfg.REGISTERS[vid][dev_name]):
+            reg_def['data'] = dev['data']
+        else:
+            logger().log_error(f'Data register {dev["data"]} not found')
+        return reg_def
+
+    def get_def(self, reg_name: str) -> Dict[str, Any]:
+        """Return complete register definition"""
+        scope = self.cs.Cfg.get_scope(reg_name)
+        vid, dev_name, register, _ = self.cs.Cfg.convert_internal_scope(scope, reg_name)
+        reg_def = self.cs.Cfg.REGISTERS[vid][dev_name][register]
+        def_type_map = {RegisterType.PCICFG: self._get_pci_def,
+                        RegisterType.MMCFG: self._get_pci_def,
+                        # RegisterType.MEMORY: self._get_memory_def,
+                        RegisterType.MM_MSGBUS: self._get_mmmsgbus_def,
+                        RegisterType.IMA: self._get_indirect_def}
+        # breakpoint()
+        return def_type_map[reg_def["type"]](reg_def, vid, dev_name)
+
+    # rework any call to this function
+    def get_list_by_name(self, reg_name: str) -> 'ObjList':
+        reg_def = ObjList()
+        scope = self.cs.Cfg.get_scope(reg_name)
+        vid, dev_name, register, _ = self.cs.Cfg.convert_internal_scope(scope, reg_name)
+        if vid in self.cs.Cfg.REGISTERS and dev_name in self.cs.Cfg.REGISTERS[vid] and register in self.cs.Cfg.REGISTERS[vid][dev_name]:
+            reg_def.extend(self.cs.Cfg.REGISTERS[vid][dev_name][register])
+        return reg_def
+
+    def get_instance_by_name(self, reg_name: str, instance: Any):
+        scope = self.cs.Cfg.get_scope(reg_name)
+        vid, dev_name, register, _ = self.cs.Cfg.convert_internal_scope(scope, reg_name)
+        if vid in self.cs.Cfg.REGISTERS and dev_name in self.cs.Cfg.REGISTERS[vid] and register in self.cs.Cfg.REGISTERS[vid][dev_name]:
+            for reg_obj in self.cs.Cfg.REGISTERS[vid][dev_name][register]:
+                if reg_obj.instance == instance:
+                    return reg_obj
+        return None
+
+    def has_field(self, reg_name: str, field_name: str) -> bool:
+        """Checks if the register has specific field"""
+        scope = self.cs.Cfg.get_scope(reg_name)
+        vid, device, register, _ = self.cs.Cfg.convert_internal_scope(scope, reg_name)
+        try:
+            reg_def = self.cs.Cfg.REGISTERS[vid][device][register]
+        except KeyError:
+            return False
+        return field_name in reg_def[0].fields
+
+    def get_match(self, name: str):
+        vid, device, register, field = self.cs.Cfg.convert_internal_scope("", name)
+        ret = []
+        if vid is None or vid == '*':
+            vid = self.cs.Cfg.REGISTERS.keys()
+        else:
+            vid = [vid]
+        for v in vid:
+            if v in self.cs.Cfg.REGISTERS:
+                if device is None or device == '*':
+                    dev = self.cs.Cfg.REGISTERS[v].keys()
+                else:
+                    dev = [device]
+                for d in dev:
+                    if d in self.cs.Cfg.REGISTERS[v]:
+                        if register is None or register == '*':
+                            reg = self.cs.Cfg.REGISTERS[v][d].keys()
+                        else:
+                            reg = [register]
+                        for r in reg:
+                            if r in self.cs.Cfg.REGISTERS[v][d]:
+                                if field is None or field == '*':
+                                    fld = self.cs.Cfg.REGISTERS[v][d][r][0].fields.keys()
+                                else:
+                                    if field in self.cs.CfgREGISTERS[v][d][r][0].fields:
+                                        fld = [field]
+                                    else:
+                                        fld = []
+                                for f in fld:
+                                    ret.append(f'{v}.{d}.{r}.{f}')
+        return ret
+
+    # def has_all_fields(self, reg_name: str, field_list: List[str]) -> bool:
+    #     """Checks if the register as all fields specified in list"""
+    #     ret = True
+    #     for field in field_list:
+    #         ret = ret and self.has_field(reg_name, field)
+    #         if not ret:
+    #             break
+    #     return ret
+
+    # def is_msr(self, reg_name: str) -> bool:
+    #     """Returns True if register is type `msr`"""
+    #     if self.is_defined(reg_name):
+    #         if self.cs.Cfg.REGISTERS[reg_name]['type'].lower() == 'msr':
+    #             return True
+    #     return False
+
+    # def is_pci(self, reg_name: str) -> bool:
+    #     """Returns True if register is type `pcicfg` or `mmcfg`"""
+    #     if self.is_defined(reg_name):
+    #         reg_def = self.cs.Cfg.REGISTERS[reg_name]
+    #         if (reg_def['type'].lower() == 'pcicfg') or (reg_def['type'].lower() == 'mmcfg'):
+    #             return True
+    #     return False
+
+    # def is_all_ffs(self, reg_name: str, value: int) -> bool:
+    #     """Returns True if register value is all 0xFFs"""
+    #     if self.is_msr(reg_name):
+    #         size = 8
+    #     else:
+    #         size = self.get_def(reg_name)['size']
+    #     return is_all_ones(value, size)
+
+    # def is_field_all_ones(self, reg_name: str, field_name: str, value: int) -> bool:
+    #     """Returns True if field value is all ones"""
+    #     reg_def = self.get_def(reg_name)
+    #     size = reg_def['FIELDS'][field_name]['size']
+    #     return is_all_ones(value, size, 1)
+
+
+class BaseConfigRegisterHelper(BaseConfigHelper):
+    def __init__(self, cfg_obj):
+        super(BaseConfigRegisterHelper, self).__init__(cfg_obj)
+        self.name = cfg_obj['name']
+        self.instance = cfg_obj['instance'] if 'instance' in cfg_obj else None
+        self.value = None
+        self.desc = cfg_obj['desc']
+        if 'default' in cfg_obj:
+            self.default = cfg_obj['default']
+        else:
+            self.default = None
+        self.fields = cfg_obj['FIELDS']
+
+    def read(self) -> int:
+        """Read the object"""
+        raise NotImplementedError()
+
+    def write(self, value: int):
+        """Write the object"""
+        raise NotImplementedError()
+    
+    def print(self) -> None:
+        self.logger.log(str(self))
+    
+    def __str__(self) -> str:
+        return f'{self.name}: {self.value}'
+
+    def print(self) -> None:
+        self.logger.log(str(self))
+
+    def __str__(self) -> str:
+        return f'{self.name}: {self.value}'
+
+    def set_value(self, value: int) -> None:
+        self.value = value
+
+    def set_field(self, field_name: str, field_value: int) -> int:
+        field_attrs = self.fields[field_name]
+        bit = field_attrs['bit']
+        size = field_attrs['size']
+        self.value = set_bits(bit, size, self.value, field_value)
+        return self.value
+
+    def get_field(self, field_name: str, preserve_field_position: Optional[bool] = False) -> int:
+        if self.value is None:
+            self.read()
+        field_attrs = self.fields[field_name]
+        field_bit = field_attrs['bit']
+        field_size = field_attrs['size']
+        return get_bits(self.value, field_bit, field_size, preserve_field_position)
+
+    def has_field(self, field_name: str) -> bool:
+        return self.fields.get(field_name, None) is not None
+
+    def get_mask(self) -> int:
+        mask = make_mask(self.size * 8)
+        return mask
+
+    def get_field_mask(self, reg_field: str, preserve_field_position: Optional[bool] = False) -> int:
+        field_attrs = self.fields[reg_field]
+        mask_start = 0
+        size = field_attrs['size']
+        if preserve_field_position:
+            mask_start = field_attrs['bit']
+        mask = make_mask(size, mask_start)
+        return mask
+
+    def write_field(self, field_name: str, field_value: int, update_value: bool = False) -> None:
+        if update_value:
+            self.read()
+        if self.value is None:
+            raise UninitializedRegisterError()
+        new_value = self.set_field(field_name, field_value)
+        self.write(new_value)
+
+    def read_field(self, field_name: str, preserve_field_position: Optional[bool] = False) -> int:
+        self.read()
+        return self.get_field(field_name, preserve_field_position)
+
+    def _register_fields_str(self, verbose: bool = False) -> str:
+        reg_fields_str = ''
+        if self.fields:
+            reg_fields_str += '\n'
+            # sort fields by their bit position in the register
+            sorted_fields = sorted(self.fields.items(), key=lambda field: field[1]['bit'])
+            for f in sorted_fields:
+                field_attrs = f[1]
+                field_bit = field_attrs['bit']
+                field_size = field_attrs['size']
+                field_mask = 0
+                for _ in range(field_size):
+                    field_mask = (field_mask << 1) | 1
+                field_desc = (' << ' + field_attrs['desc'] + ' ') if (field_attrs['desc'] != '') else ''
+                field_default = f'(default: {field_attrs["default"]})' if 'default' in field_attrs and verbose else ''
+                field_access = f'(access: {field_attrs["access"]})' if 'access' in field_attrs and verbose else ''
+                if self.value is not None:
+                    field_value = (self.value >> field_bit) & field_mask
+                    reg_fields_str += (f'    [{field_bit:02d}] {f[0]:16} = {field_value:X}{field_access}{field_default}{field_desc}\n')
+
+        if '' != reg_fields_str:
+            reg_fields_str = reg_fields_str[:-1]
+        return reg_fields_str
+
+
+class ObjList(list):
+    def __init__(self, iterable: list = []):
+        super().__init__(iterable)
+
+    def read(self) -> List[int]:
+        ret = []
+        for inst in self:
+            ret.append(inst.read())
+        return ret
+
+    def read_and_print(self):
+        self.read()
+        self.print()
+
+    def read_and_verbose_print(self):
+        self.read()
+        if logger().VERBOSE:
+            self.print()
+
+    def read_field(self, field: str) -> List[int]:
+        ret = []
+        for inst in self:
+            ret.append(inst.read_field(field))
+        return ret
+
+    def write(self, value: int) -> None:
+        for inst in self:
+            inst.write(value)
+
+    def write_field(self, field: str, value: int) -> None:
+        for inst in self:
+            inst.write_field(field, value)
+
+    def print(self) -> None:
+        for inst in self:
+            logger().log(inst)
+
+    def is_all_value(self, value: int, mask: Optional[int] = None) -> bool:
+        if mask is None:
+            return all(inst.value == value for inst in self)
+        return all((inst.value & mask) == value for inst in self)
+
+    def is_any_value(self, value: int, mask: Optional[int] = None) -> bool:
+        if mask is None:
+            return any(inst.value == value for inst in self)
+        return any((inst.value & mask) == value for inst in self)
+
+    def is_all_field_value(self, value: int, field: str) -> bool:
+        return all(inst.get_field(field) == value for inst in self)
+
+    def is_any_field_value(self, value: int, field: str) -> bool:
+        return any(inst.get_field(field) == value for inst in self)
+
+
+class RegData(object):
+    def __init__(self, value, instance):
+        self.__value = value
+        self.__instance = instance
+
+    @property
+    def value(self):
+        return self.__value
+
+    @property
+    def instance(self):
+        return self.__instance
+
+    @value.setter
+    def newvalue(self, value):
+        self.__value = value