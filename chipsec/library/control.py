# CHIPSEC: Platform Security Assessment Framework
# Copyright (c) 2024, Intel Corporation
#
# This program is free software; you can redistribute it and/or
# modify it under the terms of the GNU General Public License
# as published by the Free Software Foundation; Version 2.
#
# This program is distributed in the hope that it will be useful,
# but WITHOUT ANY WARRANTY; without even the implied warranty of
# MERCHANTABILITY or FITNESS FOR A PARTICULAR PURPOSE.  See the
# GNU General Public License for more details.
#
# You should have received a copy of the GNU General Public License
# along with this program; if not, write to the Free Software
# Foundation, Inc., 51 Franklin Street, Fifth Floor, Boston, MA  02110-1301, USA.
#
# Contact information:
# chipsec@intel.com
#

from chipsec.library.logger import logger
from chipsec.library.register import ObjList
from typing import Any


class Control:

    def __init__(self, cs) -> None:
        self.cs = cs

<<<<<<< HEAD
    def get_list_by_name(self, control_name:str):
=======
    def get_list_by_name(self, control_name: str):
>>>>>>> 41aa9daa
        """Gets list of control objects (by name)"""
        controls = ObjList()
        if control_name in self.cs.Cfg.CONTROLS.keys():
            controls.extend(self.cs.Cfg.CONTROLS[control_name])
        return controls
    
    def get_instance_by_name(self, control_name: str, instance: Any):
        if control_name in self.cs.Cfg.CONTROLS.keys():
            for ctrl in self.cs.Cfg.CONTROLS[control_name]:
                if instance == ctrl.instance:
                    return ctrl
        return None

    def get_instance_by_name(self, control_name: str, instance: Any):
        if control_name in self.cs.Cfg.CONTROLS.keys():
            for ctrl in self.cs.Cfg.CONTROLS[control_name]:
                if instance == ctrl.instance:
                    return ctrl
        return None

    def get_def(self, control_name: str):
        """Gets control definition (by name)"""
        return self.cs.Cfg.CONTROLS[control_name]

    def get(self, control_name: str, cpu_thread: int = 0, with_print: bool = False) -> int:
        """Reads some control field (by name)"""
        control = self.cs.Cfg.CONTROLS[control_name]
        reg = control['register']
        field = control['field']
        reg_data = self.cs.register.read(reg, cpu_thread)
        if logger().VERBOSE or with_print:
            self.cs.register.print(reg, reg_data)
        return self.cs.register.get_field(reg, reg_data, field)

    def set(self, control_name: str, control_value: int, cpu_thread: int = 0) -> bool:
        """Writes some control field (by name)"""
        control = self.cs.Cfg.CONTROLS[control_name]
        reg = control['register']
        field = control['field']
        return self.cs.register.write_field(reg, field, control_value, cpu_thread=cpu_thread)

    def is_defined(self, control_name: str) -> bool:
        """Returns True if control_name Control is defined."""
        return True if control_name in self.cs.Cfg.CONTROLS else False

    def is_all_ffs(self, control_name: str, cpu_thread: int = 0, field_only: bool = False) -> bool:
        """Returns True if control_name Control value is all 0xFFs (all 1's)"""
        if self.is_defined(control_name) is None:
            if logger().DEBUG:
                logger().log_error(f"Control '{control_name}' not defined.")
            return True
        control = self.cs.Cfg.CONTROLS[control_name]
        reg_def = control['register']
        reg_data = self.cs.register.read(reg_def, cpu_thread)
        if field_only:
            reg_field = control['field']
            reg_data = self.cs.register.get_field(reg_def, reg_data, reg_field)
            result = self.cs.register.is_field_all_ones(reg_def, reg_field, reg_data)
        else:
            result = self.cs.register.is_all_ffs(reg_def, reg_data)
        return result
<|MERGE_RESOLUTION|>--- conflicted
+++ resolved
@@ -1,96 +1,92 @@
-# CHIPSEC: Platform Security Assessment Framework
-# Copyright (c) 2024, Intel Corporation
-#
-# This program is free software; you can redistribute it and/or
-# modify it under the terms of the GNU General Public License
-# as published by the Free Software Foundation; Version 2.
-#
-# This program is distributed in the hope that it will be useful,
-# but WITHOUT ANY WARRANTY; without even the implied warranty of
-# MERCHANTABILITY or FITNESS FOR A PARTICULAR PURPOSE.  See the
-# GNU General Public License for more details.
-#
-# You should have received a copy of the GNU General Public License
-# along with this program; if not, write to the Free Software
-# Foundation, Inc., 51 Franklin Street, Fifth Floor, Boston, MA  02110-1301, USA.
-#
-# Contact information:
-# chipsec@intel.com
-#
-
-from chipsec.library.logger import logger
-from chipsec.library.register import ObjList
-from typing import Any
-
-
-class Control:
-
-    def __init__(self, cs) -> None:
-        self.cs = cs
-
-<<<<<<< HEAD
-    def get_list_by_name(self, control_name:str):
-=======
-    def get_list_by_name(self, control_name: str):
->>>>>>> 41aa9daa
-        """Gets list of control objects (by name)"""
-        controls = ObjList()
-        if control_name in self.cs.Cfg.CONTROLS.keys():
-            controls.extend(self.cs.Cfg.CONTROLS[control_name])
-        return controls
-    
-    def get_instance_by_name(self, control_name: str, instance: Any):
-        if control_name in self.cs.Cfg.CONTROLS.keys():
-            for ctrl in self.cs.Cfg.CONTROLS[control_name]:
-                if instance == ctrl.instance:
-                    return ctrl
-        return None
-
-    def get_instance_by_name(self, control_name: str, instance: Any):
-        if control_name in self.cs.Cfg.CONTROLS.keys():
-            for ctrl in self.cs.Cfg.CONTROLS[control_name]:
-                if instance == ctrl.instance:
-                    return ctrl
-        return None
-
-    def get_def(self, control_name: str):
-        """Gets control definition (by name)"""
-        return self.cs.Cfg.CONTROLS[control_name]
-
-    def get(self, control_name: str, cpu_thread: int = 0, with_print: bool = False) -> int:
-        """Reads some control field (by name)"""
-        control = self.cs.Cfg.CONTROLS[control_name]
-        reg = control['register']
-        field = control['field']
-        reg_data = self.cs.register.read(reg, cpu_thread)
-        if logger().VERBOSE or with_print:
-            self.cs.register.print(reg, reg_data)
-        return self.cs.register.get_field(reg, reg_data, field)
-
-    def set(self, control_name: str, control_value: int, cpu_thread: int = 0) -> bool:
-        """Writes some control field (by name)"""
-        control = self.cs.Cfg.CONTROLS[control_name]
-        reg = control['register']
-        field = control['field']
-        return self.cs.register.write_field(reg, field, control_value, cpu_thread=cpu_thread)
-
-    def is_defined(self, control_name: str) -> bool:
-        """Returns True if control_name Control is defined."""
-        return True if control_name in self.cs.Cfg.CONTROLS else False
-
-    def is_all_ffs(self, control_name: str, cpu_thread: int = 0, field_only: bool = False) -> bool:
-        """Returns True if control_name Control value is all 0xFFs (all 1's)"""
-        if self.is_defined(control_name) is None:
-            if logger().DEBUG:
-                logger().log_error(f"Control '{control_name}' not defined.")
-            return True
-        control = self.cs.Cfg.CONTROLS[control_name]
-        reg_def = control['register']
-        reg_data = self.cs.register.read(reg_def, cpu_thread)
-        if field_only:
-            reg_field = control['field']
-            reg_data = self.cs.register.get_field(reg_def, reg_data, reg_field)
-            result = self.cs.register.is_field_all_ones(reg_def, reg_field, reg_data)
-        else:
-            result = self.cs.register.is_all_ffs(reg_def, reg_data)
-        return result
+# CHIPSEC: Platform Security Assessment Framework
+# Copyright (c) 2024, Intel Corporation
+#
+# This program is free software; you can redistribute it and/or
+# modify it under the terms of the GNU General Public License
+# as published by the Free Software Foundation; Version 2.
+#
+# This program is distributed in the hope that it will be useful,
+# but WITHOUT ANY WARRANTY; without even the implied warranty of
+# MERCHANTABILITY or FITNESS FOR A PARTICULAR PURPOSE.  See the
+# GNU General Public License for more details.
+#
+# You should have received a copy of the GNU General Public License
+# along with this program; if not, write to the Free Software
+# Foundation, Inc., 51 Franklin Street, Fifth Floor, Boston, MA  02110-1301, USA.
+#
+# Contact information:
+# chipsec@intel.com
+#
+
+from chipsec.library.logger import logger
+from chipsec.library.register import ObjList
+from typing import Any
+
+
+class Control:
+
+    def __init__(self, cs) -> None:
+        self.cs = cs
+
+    def get_list_by_name(self, control_name: str):
+        """Gets list of control objects (by name)"""
+        controls = ObjList()
+        if control_name in self.cs.Cfg.CONTROLS.keys():
+            controls.extend(self.cs.Cfg.CONTROLS[control_name])
+        return controls
+    
+    def get_instance_by_name(self, control_name: str, instance: Any):
+        if control_name in self.cs.Cfg.CONTROLS.keys():
+            for ctrl in self.cs.Cfg.CONTROLS[control_name]:
+                if instance == ctrl.instance:
+                    return ctrl
+        return None
+
+    def get_instance_by_name(self, control_name: str, instance: Any):
+        if control_name in self.cs.Cfg.CONTROLS.keys():
+            for ctrl in self.cs.Cfg.CONTROLS[control_name]:
+                if instance == ctrl.instance:
+                    return ctrl
+        return None
+
+    def get_def(self, control_name: str):
+        """Gets control definition (by name)"""
+        return self.cs.Cfg.CONTROLS[control_name]
+
+    def get(self, control_name: str, cpu_thread: int = 0, with_print: bool = False) -> int:
+        """Reads some control field (by name)"""
+        control = self.cs.Cfg.CONTROLS[control_name]
+        reg = control['register']
+        field = control['field']
+        reg_data = self.cs.register.read(reg, cpu_thread)
+        if logger().VERBOSE or with_print:
+            self.cs.register.print(reg, reg_data)
+        return self.cs.register.get_field(reg, reg_data, field)
+
+    def set(self, control_name: str, control_value: int, cpu_thread: int = 0) -> bool:
+        """Writes some control field (by name)"""
+        control = self.cs.Cfg.CONTROLS[control_name]
+        reg = control['register']
+        field = control['field']
+        return self.cs.register.write_field(reg, field, control_value, cpu_thread=cpu_thread)
+
+    def is_defined(self, control_name: str) -> bool:
+        """Returns True if control_name Control is defined."""
+        return True if control_name in self.cs.Cfg.CONTROLS else False
+
+    def is_all_ffs(self, control_name: str, cpu_thread: int = 0, field_only: bool = False) -> bool:
+        """Returns True if control_name Control value is all 0xFFs (all 1's)"""
+        if self.is_defined(control_name) is None:
+            if logger().DEBUG:
+                logger().log_error(f"Control '{control_name}' not defined.")
+            return True
+        control = self.cs.Cfg.CONTROLS[control_name]
+        reg_def = control['register']
+        reg_data = self.cs.register.read(reg_def, cpu_thread)
+        if field_only:
+            reg_field = control['field']
+            reg_data = self.cs.register.get_field(reg_def, reg_data, reg_field)
+            result = self.cs.register.is_field_all_ones(reg_def, reg_field, reg_data)
+        else:
+            result = self.cs.register.is_all_ffs(reg_def, reg_data)
+        return result